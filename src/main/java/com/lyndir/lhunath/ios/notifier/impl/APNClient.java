/*
 *   Copyright 2009, Maarten Billemont
 *
 *   Licensed under the Apache License, Version 2.0 (the "License");
 *   you may not use this file except in compliance with the License.
 *   You may obtain a copy of the License at
 *
 *       http://www.apache.org/licenses/LICENSE-2.0
 *
 *   Unless required by applicable law or agreed to in writing, software
 *   distributed under the License is distributed on an "AS IS" BASIS,
 *   WITHOUT WARRANTIES OR CONDITIONS OF ANY KIND, either express or implied.
 *   See the License for the specific language governing permissions and
 *   limitations under the License.
 */
package com.lyndir.lhunath.ios.notifier.impl;

import static com.google.common.base.Preconditions.*;

import com.google.common.base.Charsets;
import com.google.common.base.Supplier;
import com.google.common.collect.Maps;
import com.google.common.io.ByteStreams;
import com.google.gson.*;
import com.lyndir.lhunath.ios.notifier.*;
import com.lyndir.lhunath.ios.notifier.data.*;
import com.lyndir.lhunath.ios.notifier.util.PKIUtils;
import com.lyndir.lhunath.opal.system.logging.Logger;
import java.io.*;
import java.nio.*;
<<<<<<< HEAD
import java.nio.channels.ClosedChannelException;
import java.nio.channels.SocketChannel;
=======
>>>>>>> bae851a5
import java.nio.charset.Charset;
import java.security.*;
import java.util.*;
import javax.net.ssl.*;
import org.apache.mina.core.buffer.IoBuffer;
import org.apache.mina.core.future.*;
import org.apache.mina.core.session.IoSession;
import org.apache.mina.filter.ssl.SslFilter;
import org.apache.mina.handler.stream.StreamIoHandler;
import org.apache.mina.transport.socket.nio.NioSocketConnector;


/**
 * <h2>{@link APNClient}<br> <sub>An APNs client for queueing and dispatching notifications to the APNs.</sub></h2>
 * <p/>
 * <p> TODO </p>
 * <p/>
 * <p> <i>Jun 18, 2009</i> </p>
 *
 * @author lhunath
 */
public class APNClient implements APNClientService {

    private static final Logger logger = Logger.get( APNClient.class );

    private static final int unreachableDeviceRecordLength =
            // UTC UNIX Timestamp
            Integer.SIZE / Byte.SIZE +
            // Device Token length
            Short.SIZE / Byte.SIZE +
            // Device Token
            32;

    private final APNQueue        apnQueue = new APNQueue( this );

    private Gson      gson            = new GsonBuilder() //
            .disableHtmlEscaping()
            .disableInnerClassSerialization()
            .setFieldNamingPolicy( FieldNamingPolicy.LOWER_CASE_WITH_DASHES )
            .create();
    private Charset   payloadEncoding = Charsets.UTF_8;
    private ByteOrder byteOrder       = ByteOrder.BIG_ENDIAN;
    private short     maxPayloadSize  = 256;

    private Supplier<Integer> identifierSupplier = new Supplier<Integer>() {
        private final Random random = new Random();

        @Override
        public Integer get() {

            return random.nextInt();
        }
    };

    private KeyManagerFactory   keyManagerFactory;
    private TrustManagerFactory trustManagerFactory;
    private APNServerConfig     serverConfig;

    private final NioSocketConnector connector;
    private       IoSession          apnsSession;
    private       IoSession          feedbackSession;

    private APNResponseCallback apnsCallback;

    /**
     * Create a new {@link APNClient} instance by setting up the PKIX identity and trust to reasonable defaults from the given parameters.
     *
     * @param keyStore           The keystore which provides all required SSL keys and certificates.
     * @param privateKeyPassword The password which protects the required {@code keyStore}'s private key.
     * @param serverConfig       The {@link APNServerConfig} that determines the host configuration of the Apple Push Notification server
     *                           and Feedback service.
     *
     * @throws UnrecoverableKeyException The private key could not be accessed from the {@code keyStore}. Perhaps the provided
     *                                   {@code privateKeyPassword} is incorrect.
     * @throws NoSuchAlgorithmException  The {@code keyStore} provider does not support the necessary algorithms.
     * @throws KeyStoreException         The {@code keyStore} had not been properly loaded/initialized or is corrupt.
     * @throws KeyManagementException    The SSL context could not be initialized using the available private keys.
     */
    public APNClient(final KeyStore keyStore, final String privateKeyPassword, final APNServerConfig serverConfig)
            throws UnrecoverableKeyException, NoSuchAlgorithmException, KeyStoreException, KeyManagementException {

        this( PKIUtils.createKeyManagerFactory( keyStore, privateKeyPassword ), PKIUtils.createTrustManagerFactory( keyStore ),
                serverConfig );
    }

    /**
     * Create a new {@link APNClient} instance using a custom configured {@link KeyManagerFactory} and {@link TrustManagerFactory} to
     * provide PKIX identity and trust.
     *
     * @param trustManagerFactory The factory that will create the SSL context's {@link TrustManager}s.
     * @param keyManagerFactory   The factory that will create the SSL context's {@link KeyManager}s.
     * @param serverConfig        The {@link APNServerConfig} that determines the host configuration of the Apple Push Notification server
     *                            and Feedback service.
     *
     * @throws NoSuchAlgorithmException The {@code keyStore} provider does not support the necessary algorithms.
     * @throws KeyManagementException   The SSL context could not be initialized using the available private keys.
     */
    public APNClient(final KeyManagerFactory keyManagerFactory, final TrustManagerFactory trustManagerFactory,
                     final APNServerConfig serverConfig)
            throws NoSuchAlgorithmException, KeyManagementException {

        connector = new NioSocketConnector();
        connector.setHandler( new APNsHandler() );
        connector.getFilterChain().addFirst( "ssl", //
                new SslFilter(
                        createSSLContext( getServerConfig().getEncryptionProtocol(), getKeyManagerFactory(), getTrustManagerFactory() ) ) );

        configure( keyManagerFactory, trustManagerFactory, serverConfig );
    }

    private void updateSSL()
            throws NoSuchAlgorithmException, KeyManagementException {

        connector.getFilterChain().replace( "ssl", //
                new SslFilter(
                        createSSLContext( getServerConfig().getEncryptionProtocol(), getKeyManagerFactory(), getTrustManagerFactory() ) ) );

        closeAPNs();
        closeFeedbackService();
    }

    /**
     * Update the configuration of the {@link APNClient} instance by setting up the PKIX identity and trust to reasonable defaults from the
     * given parameters.
     * <p>Note: The APN queue will be closed and restarted if it is open.</p>
     *
     * @param keyStore           The keystore which provides all required SSL keys and certificates.
     * @param privateKeyPassword The password which protects the required {@code keyStore}'s private key.
     * @param serverConfig       The {@link APNServerConfig} that determines the host configuration of the Apple Push Notification server
     *                           and Feedback service.
     *
     * @return <code>this</code> for chaining.
     *
     * @throws UnrecoverableKeyException The private key could not be accessed from the {@code keyStore}. Perhaps the provided
     *                                   {@code privateKeyPassword} is incorrect.
     * @throws NoSuchAlgorithmException  The {@code keyStore} provider does not support the necessary algorithms.
     * @throws KeyStoreException         The {@code keyStore} had not been properly loaded/initialized or is corrupt.
     * @throws KeyManagementException    The SSL context could not be initialized using the available private keys.
     */
    public APNClient configure(final KeyStore keyStore, final String privateKeyPassword, final APNServerConfig serverConfig)
            throws UnrecoverableKeyException, NoSuchAlgorithmException, KeyStoreException, KeyManagementException {

        return configure( PKIUtils.createKeyManagerFactory( keyStore, privateKeyPassword ), PKIUtils.createTrustManagerFactory( keyStore ),
                serverConfig );
    }

    /**
     * Update the configuration of the {@link APNClient} instance using a custom configured {@link KeyManagerFactory} and {@link
     * TrustManagerFactory} to
     * provide PKIX identity and trust.
     * <p>Note: The APN queue will be closed and restarted if it is open.</p>
     *
     * @param trustManagerFactory The factory that will create the SSL context's {@link TrustManager}s.
     * @param keyManagerFactory   The factory that will create the SSL context's {@link KeyManager}s.
     * @param serverConfig        The {@link APNServerConfig} that determines the host configuration of the Apple Push Notification server
     *                            and Feedback service.
     *
     * @return <code>this</code> for chaining.
     *
     * @throws NoSuchAlgorithmException The {@code keyStore} provider does not support the necessary algorithms.
     * @throws KeyManagementException   The SSL context could not be initialized using the available private keys.
     */
    public synchronized APNClient configure(final KeyManagerFactory keyManagerFactory, final TrustManagerFactory trustManagerFactory,
                                            final APNServerConfig serverConfig)
            throws NoSuchAlgorithmException, KeyManagementException {

        this.keyManagerFactory = keyManagerFactory;
        this.trustManagerFactory = trustManagerFactory;
        this.serverConfig = serverConfig;

        updateSSL();
        return this;
    }

    /**
     * Bring the networking framework up and start the {@link APNQueue}.
     */
    public synchronized void start() {

<<<<<<< HEAD
        network.startThread();
=======
>>>>>>> bae851a5
        apnQueue.start();
    }

    /**
     * Shut down the APN client and all frameworks it initialized.
     */
    public void stop() {

        connector.dispose();
        apnQueue.stop();
    }

    /**
     * Creates the SSL context that will be used when connecting to the APNs.
     *
     * @param protocol            The SSL/TLS protocol to use for secure transport encryption. <p> Valid values depend on what is supported
     *                            by the <code>sslProvider</code>, but generally speaking there is: {@code SSL, SSLv2, SSLv3, TLS, TLSv1,}
     *                            TLSv1.1, SSLv2Hello</code>. </p>
     * @param keyManagerFactory   The factory that will create the SSL context's {@link KeyManager}s.
     * @param trustManagerFactory The factory that will create the SSL context's {@link TrustManager}s.
     *
     * @return An ssl context configured with the given parameters.
     *
     * @throws NoSuchAlgorithmException The {@code keyStore} provider does not support the necessary algorithms.
     * @throws KeyManagementException   The SSL context could not be initialized using the available private keys.
     * @see <a href="http://java.sun.com/javase/6/docs/technotes/guides/security/StandardNames.html#jssenames">JSSE Protocol Names</a>
     */
    private static SSLContext createSSLContext(final String protocol, final KeyManagerFactory keyManagerFactory,
                                               final TrustManagerFactory trustManagerFactory)
            throws NoSuchAlgorithmException, KeyManagementException {

        // Set up an SSL context from identity and trust configurations.
        SSLContext sslContext = SSLContext.getInstance( protocol );
        sslContext.init( keyManagerFactory.getKeyManagers(), trustManagerFactory.getTrustManagers(), null );

        return sslContext;
    }

    @Override
    public int queue(final APNRegistration device, final Payload payload, final Date expiryDate) {

        checkNotNull( payload, //
                "Missing notification payload." );

        int tokenLengthInt = device.getToken().length;
        checkArgument( tokenLengthInt <= Short.MAX_VALUE, //
                "Device Token can't be longer than %s bytes; token '%s' is %s bytes.", //
                Short.MAX_VALUE, device.getToken(), tokenLengthInt );
        short tokenLength = (short) tokenLengthInt;

        String jsonPayload = gson.toJson( payload );
        ByteBuffer payLoadData = getPayloadEncoding().encode( jsonPayload );

        int payLoadLengthInt = payLoadData.remaining();
        checkArgument( payLoadLengthInt <= maxPayloadSize && payLoadLengthInt <= Short.MAX_VALUE, //
                "Payload can't be larger than %s bytes; passed payload was %s bytes.", //
                Math.min( maxPayloadSize, Short.MAX_VALUE ), payLoadLengthInt );
        short payLoadLength = (short) payLoadLengthInt;

        // The interface command.
        byte command = (byte) 1;
        int identifier = identifierSupplier.get();
        int expiryTime = (int) (expiryDate.getTime() / 1000);

        logger.inf( "Sending notification: %s, to device: %s", jsonPayload, device );

        // Allocate the interface byte buffer.
        int notificationByteSize = getInterfaceByteSize( tokenLength, payLoadLength );
        ByteBuffer notificationData = ByteBuffer.allocate( notificationByteSize ).order( byteOrder );

        // Add Interface Command
        notificationData.put( command );
        // Add Interface Identifier
        notificationData.putInt( identifier );
        // Add Interface Expiry Timestamp
        notificationData.putInt( expiryTime );
        // Add Interface Device Token length
        notificationData.putShort( tokenLength );
        // Add Interface Device Token
        notificationData.put( device.getToken() );
        // Add Interface Payload length
        notificationData.putShort( payLoadLength );
        // Add Interface Payload
        notificationData.put( payLoadData );
        payLoadData.flip();

        // All done with adding stuff to the notification data buffer. Flip & queue it.
        notificationData.flip();
        synchronized (apnQueue) {
            apnQueue.offer( notificationData );
        }

        logger.inf( "Queued payload: %s", payloadEncoding.decode( payLoadData ) );
        payLoadData.flip();

        return identifier;
    }

    /**
     * Calculate the byte size of the interface for sending a certain notification.
     *
     * @param tokenLength   The byte size of the {@link APNRegistration}'s token that identifies the notification's destination.
     * @param payLoadLength The byte size of the {@link APSPayload} when serialized and encoded with the character set as defined by {@link
     *                      #getPayloadEncoding()}.
     *
     * @return The byte size of the notification interface that will be sent to the APNs.
     */
    private static int getInterfaceByteSize(final short tokenLength, final short payLoadLength) {

        int interfaceByteSize = 0;

        // Command: a byte.
        interfaceByteSize += Byte.SIZE / Byte.SIZE;
        // Identifier: an int.
        interfaceByteSize += Integer.SIZE / Byte.SIZE;
        // Expiry: an int.
        interfaceByteSize += Integer.SIZE / Byte.SIZE;
        // Token length: a short.
        interfaceByteSize += Short.SIZE / Byte.SIZE;
        // Token
        interfaceByteSize += tokenLength;
        // Payload length: a short.
        interfaceByteSize += Short.SIZE / Byte.SIZE;
        // Payload
        interfaceByteSize += payLoadLength;

        return interfaceByteSize;
    }

    /**
     * Dispatch the given notification interface to the APNs.
     * <p/>
     * <p> This operation will establish a connection to the configured APNs if one is not active already. Note that the connection will
     * not
     * be terminated automatically. You are responsible for calling {@link #closeAPNs()} when you determine you won't be dispatching any
     * more messages soon. </p>
     *
     *
     * @param notificationInterface The {@link ByteBuffer} containing the raw interface of the notification data to send.
     *
     * @throws APNException         If the system failed to initiate a connection or write the notification to the APNs.
     * @throws InterruptedException If the network was interrupted while connecting or sending the notification to the APNs.
     */
<<<<<<< HEAD
    public synchronized boolean dispatch(final ByteBuffer notificationInterface)
            throws IOException, KeyManagementException, NoSuchAlgorithmException {
=======
    public synchronized void send(final ByteBuffer notificationInterface)
            throws InterruptedException, APNException {
>>>>>>> bae851a5

        if (apnsSession == null || !apnsSession.isConnected()) {
            apnsSession = null;

            ConnectFuture connectFuture = connector.connect( getServerConfig().getApnsAddress() ).await();
            Throwable connectException = connectFuture.getException();
            if (connectException != null)
                throw new APNException( connectException );

            apnsSession = connectFuture.getSession();
            if (apnsSession == null)
                throw new APNException( "Connection failed for an unknown reason." );
        }

<<<<<<< HEAD
        try {
            network.send( notificationInterface, apnsChannel );
        }
        catch (ClosedChannelException e) {
            return false;
        }

        return true;
=======
        WriteFuture writeFuture = apnsSession.write( notificationInterface ).await();
        Throwable writeException = writeFuture.getException();
        if (writeException != null)
            throw new APNException( writeException );
        if (!writeFuture.isWritten())
            throw new APNException( "Write failed for an unknown reason." );
>>>>>>> bae851a5
    }

    @Override
    public Map<APNRegistration, Date> fetchUnreachableDevices()
            throws InterruptedException, APNException {

        if (feedbackSession != null && feedbackSession.isConnected())
            throw new APNException( "Feedback Service is already being polled." );

        ConnectFuture connectFuture = connector.connect( getServerConfig().getFeedBackAddress() ).await();
        Throwable connectException = connectFuture.getException();
        if (connectException != null)
            throw new APNException( connectException );

        feedbackSession = connectFuture.getSession();
        if (feedbackSession == null)
            throw new APNException( "Connection failed for an unknown reason." );

        Map<APNRegistration, Date> feedbackDevices = Maps.newHashMap();
        IoBuffer feedbackBuffer = IoBuffer.allocate( unreachableDeviceRecordLength ).order( getByteOrder() );
        ReadFuture readFuture;
        do {
            readFuture = feedbackSession.read().await();
            if (readFuture.isRead()) {

                // Transfer the data into the feedback buffer and make it ready for reading.
                feedbackBuffer.put( (IoBuffer) readFuture.getMessage() ).flip();

                // Parse the bytes in the feedbackBuffer as unreachable device records.
                while (feedbackBuffer.remaining() > 0)
                    try {
                        feedbackBuffer.mark();

                        int utcUnixTime = feedbackBuffer.getInt();
                        short deviceTokenLength = feedbackBuffer.getShort();
                        byte[] deviceToken = new byte[deviceTokenLength];
                        feedbackBuffer.get( deviceToken );

                        Date unreachableDate = new Date( (long) utcUnixTime * 1000 );
                        APNRegistration device = new APNRegistration( deviceToken );

                        logger.inf( "Device registration (%s) became unreachable before: %s", device, unreachableDate );
                        feedbackDevices.put( device, unreachableDate );
                    }

                    catch (BufferUnderflowException ignored) {
                        // Not enough bytes in the feedbackBuffer for a whole record; undo our last read operations.
                        feedbackBuffer.reset();
                        break;
                    }

                // Compact what we read out of the buffer.
                feedbackBuffer.compact();
            }
        }
        while (!readFuture.isClosed());

        if (feedbackBuffer.position() > 0)
            logger.wrn( "Not all feedback bytes were consumed.  Bytes left: %d", feedbackBuffer.position() );

        return feedbackDevices;
    }

    /**
     * @return The character set used to encode the payload data.
     */
    public Charset getPayloadEncoding() {

        return payloadEncoding;
    }

    /**
     * @param payloadEncoding The character set used to encode the payload data.
     *
     * @return <code>this</code> for chaining.
     */
    public APNClient setPayloadEncoding(final Charset payloadEncoding) {

        this.payloadEncoding = payloadEncoding;
        return this;
    }

    /**
     * The key factory configured for the APN client.
     * <p/>
     * <p> Uses private key entries from the {@code keyStore} it was created with to provide client authentication with the server.
     * </p>
     *
     * @return The factory for {@link KeyManager}s which provide the client identity.
     */
    public synchronized KeyManagerFactory getKeyManagerFactory() {

        return keyManagerFactory;
    }

    /**
     * Change the {@link KeyManagerFactory} that is used for client identification during SSL negotiation.
     *
     * @param keyManagerFactory The factory for {@link KeyManager}s which provide the client identity.
     *
     * @return <code>this</code> for chaining.
     *
     * @throws NoSuchAlgorithmException The {@code keyStore} provider does not support the necessary algorithms.
     * @throws KeyManagementException   The SSL context could not be initialized using the available private keys.
     */
    public synchronized APNClient setKeyManagerFactory(final KeyManagerFactory keyManagerFactory)
            throws NoSuchAlgorithmException, KeyManagementException {

        this.keyManagerFactory = keyManagerFactory;

        updateSSL();
        return this;
    }

    /**
     * The trust factory configured for the APN client.
     * <p/>
     * <p> The trust factory provides simple trust for each trusted certificate in the {@code keyStore} it was created with. </p>
     *
     * @return The factory for {@link TrustManager}s.
     */
    public synchronized TrustManagerFactory getTrustManagerFactory() {

        return trustManagerFactory;
    }

    /**
     * Change the {@link TrustManagerFactory} that is used to provide trust of server identification during SSL negotiation.
     *
     * @param trustManagerFactory The factory for {@link TrustManager}s.
     *
     * @return <code>this</code> for chaining.
     *
     * @throws NoSuchAlgorithmException The {@code keyStore} provider does not support the necessary algorithms.
     * @throws KeyManagementException   The SSL context could not be initialized using the available private keys.
     */
    public synchronized APNClient setTrustManagerFactory(final TrustManagerFactory trustManagerFactory)
            throws NoSuchAlgorithmException, KeyManagementException {

        this.trustManagerFactory = trustManagerFactory;

        updateSSL();
        return this;
    }

    /**
     * @return The server configuration that is used to establish communication to the Apple services.
     */
    public synchronized APNServerConfig getServerConfig() {

        return serverConfig;
    }

    /**
     * @param serverConfig The server configuration that is used to establish communication to the Apple services.
     *
     * @return <code>this</code> for chaining.
     *
     * @throws NoSuchAlgorithmException The {@code keyStore} provider does not support the necessary algorithms.
     * @throws KeyManagementException   The SSL context could not be initialized using the available private keys.
     */
    public synchronized APNClient setServerConfig(final APNServerConfig serverConfig)
            throws NoSuchAlgorithmException, KeyManagementException {

        this.serverConfig = serverConfig;

        updateSSL();
        return this;
    }

    /**
     * @param apnsCallback A callback that should be invoked when an APNs response is received.
     *
     * @return <code>this</code> for chaining.
     */
    public APNClient setResponseCallback(final APNResponseCallback apnsCallback) {

        this.apnsCallback = apnsCallback;
        return this;
    }

    /**
     * @return The JSON serializer used to construct JSON data out of the {@link Payload}.
     */
    public Gson getGson() {

        return gson;
    }

    /**
     * <p> <b>Do not modify this property unless you have a very good reason to do so.</b> </p>
     *
     * @param gson The JSON serializer of this {@link APNClient}.
     *
     * @return <code>this</code> for chaining.
     */
    public APNClient setGson(final Gson gson) {

        this.gson = gson;
        return this;
    }

    /**
     * @return The supplier that provides us with identifiers to use for the push notification payload.
     */
    public Supplier<Integer> getIdentifierSupplier() {

        return identifierSupplier;
    }

    /**
     * <p> <b>Do not modify this property unless you have a very good reason to do so.</b> </p>
     *
     * @param identifierSupplier The supplier that provides us with identifiers to use for the push notification payload.
     *
     * @return <code>this</code> for chaining.
     */
    public APNClient setIdentifierSupplier(final Supplier<Integer> identifierSupplier) {

        this.identifierSupplier = identifierSupplier;
        return this;
    }

    /**
     * The Apple specifications (at the time of this writing) define the byte order to be {@link ByteOrder#BIG_ENDIAN}.
     *
     * @return The {@link ByteOrder} of bytes sent to the Apple Push Notification server's raw interface.
     */
    public ByteOrder getByteOrder() {

        return byteOrder;
    }

    /**
     * <p> <b>Do not modify this property unless you have a very good reason to do so.</b> </p>
     *
     * @param byteOrder The byteOrder of this {@link APNClient}.
     *
     * @return <code>this</code> for chaining.
     */
    public APNClient setByteOrder(final ByteOrder byteOrder) {

        this.byteOrder = byteOrder;
        return this;
    }

    /**
     * <p> <b>Do not modify this property unless you have a very good reason to do so.</b> </p>
     *
     * @param maxPayloadSize The maximum allowed byte size of the serialized {@link APSPayload} encoded with {@link #getPayloadEncoding()}.
     *
     * @return <code>this</code> for chaining.
     */
    public APNClient setMaxPayloadSize(final short maxPayloadSize) {

        this.maxPayloadSize = maxPayloadSize;
        return this;
    }

    /**
     * The Apple specifications (at the time of this writing) define the maximum payload byte size to be {@code 256 bytes}.
     *
     * @return The maximum allowed byte size of the serialized {@link APSPayload} encoded with {@link #getPayloadEncoding()}.
     */
    public short getMaxPayloadSize() {

        return maxPayloadSize;
    }

    /**
     * Obtain a reference to the {@link NioSocketConnector} used by this {@link APNClient} for its network connectivity.
     * <p/>
     * <p> <b>Accessing the {@link NioSocketConnector} directly is strongly discouraged.</b> {@link APNClient} should provide all features
     * need. This method is here mostly for extensibility and advanced usage. Be careful when going behind the back of {@link APNClient} is
     * ill-advised. You have been warned. </p>
     *
     * @return The network connector used by this {@link APNClient}.
     */
    public NioSocketConnector getConnector() {

        return connector;
    }

    /**
     * Close active connections to the Apple Push Notification server.
     * <p/>
     * <p> <b>Note:</b> This does not close any possible connections to the Apple Push Notification Feedback service. This connection is
     * expected to close automatically when Apple finished dumping its queue. Use {@link #closeFeedbackService()} if for some reason you
     * want to do this anyway. </p>
     */
    public synchronized void closeAPNs() {

        if (apnsSession == null || !apnsSession.isConnected() || apnsSession.isClosing())
            return;

        apnsSession.close( false );
        apnsSession = null;
    }

    /**
     * Close any active connection to the Apple Push Notification Feedback service.
     */
    public void closeFeedbackService() {

        if (feedbackSession == null || !feedbackSession.isConnected() || feedbackSession.isClosing())
            return;

        feedbackSession.close( false );
        feedbackSession = null;
    }

    private class APNsHandler extends StreamIoHandler {

        private final IoBuffer responseBuffer = IoBuffer.allocate(
                // Command
                Byte.SIZE / Byte.SIZE +
                // Status
                Byte.SIZE / Byte.SIZE +
                // Identifier
                Integer.SIZE / Byte.SIZE );

        @Override
        public void sessionOpened(final IoSession session) {

            logger.inf( "Connected to APNs" );

            responseBuffer.clear();
            responseBuffer.order( getByteOrder() );

            super.sessionOpened( session );
        }

        @Override
        public void sessionClosed(final IoSession session)
                throws Exception {

            logger.inf( "Disconnected from APNs" );

            responseBuffer.flip();
            byte command = responseBuffer.get();

            if (command == (byte) 8) {
                byte status = responseBuffer.get();
                int identifier = responseBuffer.getInt();
                final APNResponse response = new APNResponse( status, identifier );
                logger.inf( "Received APN response: %s", response );

                if (apnsCallback != null)
                    apnsCallback.responseReceived( response );
            } else {
                logger.wrn( "APN response command not implemented: %d", Byte.valueOf( command ).intValue() );
                responseBuffer.position( responseBuffer.limit() );
            }

            responseBuffer.compact();

            super.sessionClosed( session );
        }

        @Override
        protected void processStreamIo(final IoSession session, final InputStream in, final OutputStream out) {

            try {
                logger.dbg( "Received %d bytes of APNs response", in.available() );
                responseBuffer.put( ByteStreams.toByteArray( in ) );
            }
            catch (IOException e) {
                throw logger.bug( e );
            }
        }
    }
}<|MERGE_RESOLUTION|>--- conflicted
+++ resolved
@@ -28,11 +28,6 @@
 import com.lyndir.lhunath.opal.system.logging.Logger;
 import java.io.*;
 import java.nio.*;
-<<<<<<< HEAD
-import java.nio.channels.ClosedChannelException;
-import java.nio.channels.SocketChannel;
-=======
->>>>>>> bae851a5
 import java.nio.charset.Charset;
 import java.security.*;
 import java.util.*;
@@ -212,10 +207,6 @@
      */
     public synchronized void start() {
 
-<<<<<<< HEAD
-        network.startThread();
-=======
->>>>>>> bae851a5
         apnQueue.start();
     }
 
@@ -359,13 +350,8 @@
      * @throws APNException         If the system failed to initiate a connection or write the notification to the APNs.
      * @throws InterruptedException If the network was interrupted while connecting or sending the notification to the APNs.
      */
-<<<<<<< HEAD
-    public synchronized boolean dispatch(final ByteBuffer notificationInterface)
-            throws IOException, KeyManagementException, NoSuchAlgorithmException {
-=======
     public synchronized void send(final ByteBuffer notificationInterface)
             throws InterruptedException, APNException {
->>>>>>> bae851a5
 
         if (apnsSession == null || !apnsSession.isConnected()) {
             apnsSession = null;
@@ -380,23 +366,12 @@
                 throw new APNException( "Connection failed for an unknown reason." );
         }
 
-<<<<<<< HEAD
-        try {
-            network.send( notificationInterface, apnsChannel );
-        }
-        catch (ClosedChannelException e) {
-            return false;
-        }
-
-        return true;
-=======
         WriteFuture writeFuture = apnsSession.write( notificationInterface ).await();
         Throwable writeException = writeFuture.getException();
         if (writeException != null)
             throw new APNException( writeException );
         if (!writeFuture.isWritten())
             throw new APNException( "Write failed for an unknown reason." );
->>>>>>> bae851a5
     }
 
     @Override
