/*
 *   Copyright 2009, Maarten Billemont
 *
 *   Licensed under the Apache License, Version 2.0 (the "License");
 *   you may not use this file except in compliance with the License.
 *   You may obtain a copy of the License at
 *
 *       http://www.apache.org/licenses/LICENSE-2.0
 *
 *   Unless required by applicable law or agreed to in writing, software
 *   distributed under the License is distributed on an "AS IS" BASIS,
 *   WITHOUT WARRANTIES OR CONDITIONS OF ANY KIND, either express or implied.
 *   See the License for the specific language governing permissions and
 *   limitations under the License.
 */
package com.lyndir.lhunath.ios.notifier.impl;

import static com.google.common.base.Preconditions.*;

import com.google.common.base.Charsets;
import com.google.common.base.Supplier;
import com.google.gson.*;
import com.lyndir.lhunath.ios.notifier.*;
import com.lyndir.lhunath.ios.notifier.data.*;
import com.lyndir.lhunath.ios.notifier.util.PKIUtils;
<<<<<<< HEAD
import com.lyndir.lhunath.lib.network.*;
import com.lyndir.lhunath.lib.system.logging.Logger;
=======
import com.lyndir.lhunath.opal.network.*;
import com.lyndir.lhunath.opal.system.logging.Logger;
>>>>>>> 832bc114
import java.io.IOException;
import java.net.InetSocketAddress;
import java.nio.*;
import java.nio.channels.SocketChannel;
import java.nio.charset.Charset;
import java.security.*;
import java.util.*;
import java.util.concurrent.ExecutorService;
import java.util.concurrent.Executors;
import java.util.regex.Pattern;
import javax.net.ssl.*;
import org.jetbrains.annotations.Nullable;


/**
 * <h2>{@link APNClient}<br> <sub>An APNs client for queueing and dispatching notifications to the APNs.</sub></h2>
 * <p/>
 * <p> TODO </p>
 * <p/>
 * <p> <i>Jun 18, 2009</i> </p>
 *
 * @author lhunath
 */
public class APNClient implements APNClientService, NetworkConnectionStateListener, NetworkDataListener {

    private static final Logger  logger        = Logger.get( APNClient.class );
    private static final Pattern NON_PRINTABLE = Pattern.compile( "\\p{Print}" );

    private final Collection<NetworkConnectionStateListener> stateListeners = new HashSet<NetworkConnectionStateListener>();
    private final ExecutorService                            executor       = Executors.newCachedThreadPool();
    private final APNQueue                                   apnQueue       = new APNQueue( this );

    private Gson      gson            = new GsonBuilder() //
            .disableHtmlEscaping()
            .disableInnerClassSerialization()
            .setFieldNamingPolicy( FieldNamingPolicy.LOWER_CASE_WITH_DASHES )
            .create();
    private Charset   payloadEncoding = Charsets.UTF_8;
    private ByteOrder byteOrder       = ByteOrder.BIG_ENDIAN;
    private short     maxPayloadSize  = 256;

    private Supplier<Integer> identifierSupplier = new Supplier<Integer>() {
        private final Random random = new Random();

        @Override
        public Integer get() {

            return random.nextInt();
        }
    };

    private KeyManagerFactory   keyManagerFactory;
    private TrustManagerFactory trustManagerFactory;
    private APNServerConfig     serverConfig;

    private final Network       network;
    private       SocketChannel apnsChannel;
    private       SocketChannel feedbackChannel;
    private final ByteBuffer    apnResponseBuffer;
    private       ByteBuffer    feedbackBuffer;

    private final Map<NotificationDevice, Date> feedbackDevices;
    private       UnreachableDevicesCallback    feedbackCallback;
    private       APNResponseCallback           apnsCallback;

    /**
     * Create a new {@link APNClient} instance by setting up the PKIX identity and trust to reasonable defaults from the given parameters.
     *
     * @param keyStore           The keystore which provides all required SSL keys and certificates.
     * @param privateKeyPassword The password which protects the required {@code keyStore}'s private key.
     * @param serverConfig       The {@link APNServerConfig} that determines the host configuration of the Apple Push Notification server
     *                           and Feedback service.
     *
     * @throws UnrecoverableKeyException The private key could not be accessed from the {@code keyStore}. Perhaps the provided
     *                                   {@code privateKeyPassword} is incorrect.
     * @throws NoSuchAlgorithmException  The {@code keyStore} provider does not support the necessary algorithms.
     * @throws KeyStoreException         The {@code keyStore} had not been properly loaded/initialized or is corrupt.
     */
    public APNClient(final KeyStore keyStore, final String privateKeyPassword, final APNServerConfig serverConfig)
            throws UnrecoverableKeyException, NoSuchAlgorithmException, KeyStoreException {

        this( PKIUtils.createKeyManagerFactory( keyStore, privateKeyPassword ), PKIUtils.createTrustManagerFactory( keyStore ),
                serverConfig );
    }

    /**
     * Create a new {@link APNClient} instance using a custom configured {@link KeyManagerFactory} and {@link TrustManagerFactory} to
     * provide PKIX identity and trust.
     *
     * @param trustManagerFactory The factory that will create the SSL context's {@link TrustManager}s.
     * @param keyManagerFactory   The factory that will create the SSL context's {@link KeyManager}s.
     * @param serverConfig        The {@link APNServerConfig} that determines the host configuration of the Apple Push Notification server
     *                            and Feedback service.
     */
    public APNClient(final KeyManagerFactory keyManagerFactory, final TrustManagerFactory trustManagerFactory,
                     final APNServerConfig serverConfig) {

        int apnResponseRecordLength = 0;
        // Command
        apnResponseRecordLength += Byte.SIZE / Byte.SIZE;
        // Status
        apnResponseRecordLength += Byte.SIZE / Byte.SIZE;
        // Identifier
        apnResponseRecordLength += Integer.SIZE / Byte.SIZE;

        int uninstalledDeviceRecordLength = 0;
        // UTC UNIX Timestamp
        uninstalledDeviceRecordLength += Integer.SIZE / Byte.SIZE;
        // Device Token length
        uninstalledDeviceRecordLength += Short.SIZE / Byte.SIZE;
        // Device Token
        uninstalledDeviceRecordLength += 32;

        apnResponseBuffer = ByteBuffer.allocate( apnResponseRecordLength );
        feedbackBuffer = ByteBuffer.allocate( uninstalledDeviceRecordLength );
        feedbackDevices = Collections.synchronizedMap( new HashMap<NotificationDevice, Date>() );

        network = new Network();
        network.registerConnectionStateListener( this );
        network.registerDataListener( this );

        configure( keyManagerFactory, trustManagerFactory, serverConfig );
    }

    /**
     * Update the configuration of the {@link APNClient} instance by setting up the PKIX identity and trust to reasonable defaults from the
     * given parameters.
     * <p>Note: The APN queue will be closed and restarted if it is open.</p>
     *
     * @param keyStore           The keystore which provides all required SSL keys and certificates.
     * @param privateKeyPassword The password which protects the required {@code keyStore}'s private key.
     * @param serverConfig       The {@link APNServerConfig} that determines the host configuration of the Apple Push Notification server
     *                           and Feedback service.
     *
     * @throws UnrecoverableKeyException The private key could not be accessed from the {@code keyStore}. Perhaps the provided
     *                                   {@code privateKeyPassword} is incorrect.
     * @throws NoSuchAlgorithmException  The {@code keyStore} provider does not support the necessary algorithms.
     * @throws KeyStoreException         The {@code keyStore} had not been properly loaded/initialized or is corrupt.
     */
    public APNClient configure(final KeyStore keyStore, final String privateKeyPassword, final APNServerConfig serverConfig)
            throws UnrecoverableKeyException, NoSuchAlgorithmException, KeyStoreException {

        return configure( PKIUtils.createKeyManagerFactory( keyStore, privateKeyPassword ), PKIUtils.createTrustManagerFactory( keyStore ),
                serverConfig );
    }

    /**
     * Update the configuration of the {@link APNClient} instance using a custom configured {@link KeyManagerFactory} and {@link
     * TrustManagerFactory} to
     * provide PKIX identity and trust.
     * <p>Note: The APN queue will be closed and restarted if it is open.</p>
     *
     * @param trustManagerFactory The factory that will create the SSL context's {@link TrustManager}s.
     * @param keyManagerFactory   The factory that will create the SSL context's {@link KeyManager}s.
     * @param serverConfig        The {@link APNServerConfig} that determines the host configuration of the Apple Push Notification server
     *                            and Feedback service.
     */
    public synchronized APNClient configure(final KeyManagerFactory keyManagerFactory, final TrustManagerFactory trustManagerFactory,
                                            final APNServerConfig serverConfig) {

        this.keyManagerFactory = keyManagerFactory;
        this.trustManagerFactory = trustManagerFactory;
        this.serverConfig = serverConfig;

        closeAPNs();
        closeFeedbackService();

        return this;
    }

    /**
     * Bring the networking framework up and start the {@link APNQueue}.
     */
    public synchronized void start() {

        network.bringUp();
        apnQueue.start();
    }

    /**
     * Shut down the APN client and all frameworks it initialized.
     */
    public void stop() {

        network.stopThread();
        apnQueue.stop();
    }

    /**
     * Creates an SSL engine.
     *
     * @param serverAddress       The hostname and port of the remote server socket to create an SSL engine for.
     * @param protocol            The SSL/TLS protocol to use for secure transport encryption. <p> Valid values depend on what is supported
     *                            by the <code>sslProvider</code>, but generally speaking there is: {@code SSL, SSLv2, SSLv3, TLS, TLSv1,}
     *                            TLSv1.1, SSLv2Hello</code>. </p>
     * @param trustManagerFactory The factory that will create the SSL context's {@link TrustManager}s.
     * @param keyManagerFactory   The factory that will create the SSL context's {@link KeyManager}s.
     *
     * @return An {@link SSLEngine}.
     *
     * @throws NoSuchAlgorithmException The {@code keyStore} provider does not support the necessary algorithms.
     * @throws KeyManagementException   The SSL context could not be initialized using the available private keys.
     * @see <a href="http://java.sun.com/javase/6/docs/technotes/guides/security/StandardNames.html#jssenames">JSSE Protocol Names</a>
     */
    private static SSLEngine createSSLEngine(final InetSocketAddress serverAddress, final String protocol,
                                             final KeyManagerFactory keyManagerFactory, final TrustManagerFactory trustManagerFactory)
            throws NoSuchAlgorithmException, KeyManagementException {

        // Set up an SSL context from identity and trust configurations.
        SSLContext sslContext = SSLContext.getInstance( protocol );
        sslContext.init( keyManagerFactory.getKeyManagers(), trustManagerFactory.getTrustManagers(), null );

        return sslContext.createSSLEngine( serverAddress.getHostName(), serverAddress.getPort() );
    }

    @Nullable
    @Override
    public Integer queueNotification(final NotificationDevice device, final Payload payload, final Date expiryDate) {

        checkNotNull( payload, //
                "Missing notification payload." );

        int tokenLengthInt = device.getToken().length;
        checkArgument( tokenLengthInt <= Short.MAX_VALUE, //
                "Device Token can't be longer than %s bytes; token '%s' is %s bytes.", //
                Short.MAX_VALUE, device.getToken(), tokenLengthInt );
        short tokenLength = (short) tokenLengthInt;

        String jsonPayload = gson.toJson( payload );
        ByteBuffer payLoadData = getPayloadEncoding().encode( jsonPayload );

        int payLoadLengthInt = payLoadData.remaining();
        checkArgument( payLoadLengthInt <= maxPayloadSize && payLoadLengthInt <= Short.MAX_VALUE, //
                "Payload can't be larger than %s bytes; passed payload was %s bytes.", //
                Math.min( maxPayloadSize, Short.MAX_VALUE ), payLoadLengthInt );
        short payLoadLength = (short) payLoadLengthInt;

        // The interface command.
        byte command = (byte) 1;
        int identifier = identifierSupplier.get();
        int expiryTime = (int) (expiryDate.getTime() / 1000);

        logger.inf( "Sending notification: %s, to device: %s", jsonPayload, device );

        // Allocate the interface byte buffer.
        int notificationByteSize = getInterfaceByteSize( tokenLength, payLoadLength );
        ByteBuffer notificationData = ByteBuffer.allocate( notificationByteSize ).order( byteOrder );

        // Add Interface Command
        notificationData.put( command );
        // Add Interface Identifier
        notificationData.putInt( identifier );
        // Add Interface Expiry Timestamp
        notificationData.putInt( expiryTime );
        // Add Interface Device Token length
        notificationData.putShort( tokenLength );
        // Add Interface Device Token
        notificationData.put( device.getToken() );
        // Add Interface Payload length
        notificationData.putShort( payLoadLength );
        // Add Interface Payload
        notificationData.put( payLoadData );
        payLoadData.flip();

        // All done with adding stuff to the notification data buffer. Flip & queue it.
        notificationData.flip();
        boolean wasQueued;
        synchronized (apnQueue) {
            wasQueued = apnQueue.offer( notificationData );
        }

        if (wasQueued) {
            logger.inf( "Queued payload: %s", payloadEncoding.decode( payLoadData ) );
            payLoadData.flip();
        } else {
            logger.wrn( "Queue full, not queueing payload: %s", payloadEncoding.decode( payLoadData ) );
            payLoadData.flip();
        }

        return wasQueued? identifier: null;
    }

    /**
     * Calculate the byte size of the interface for sending a certain notification.
     *
     * @param tokenLength   The byte size of the {@link NotificationDevice}'s token that identifies the notification's destination.
     * @param payLoadLength The byte size of the {@link APSPayload} when serialized and encoded with the character set as defined by {@link
     *                      #getPayloadEncoding()}.
     *
     * @return The byte size of the notification interface that will be sent to the APNs.
     */
    private static int getInterfaceByteSize(final short tokenLength, final short payLoadLength) {

        int interfaceByteSize = 0;

        // Command: a byte.
        interfaceByteSize += Byte.SIZE / Byte.SIZE;
        // Identifier: an int.
        interfaceByteSize += Integer.SIZE / Byte.SIZE;
        // Expiry: an int.
        interfaceByteSize += Integer.SIZE / Byte.SIZE;
        // Token length: a short.
        interfaceByteSize += Short.SIZE / Byte.SIZE;
        // Token
        interfaceByteSize += tokenLength;
        // Payload length: a short.
        interfaceByteSize += Short.SIZE / Byte.SIZE;
        // Payload
        interfaceByteSize += payLoadLength;

        return interfaceByteSize;
    }

    /**
     * Dispatch the given notification interface to the APNs.
     * <p/>
     * <p> This operation will establish a connection to the configured APNs if one is not active already. Note that the connection will
     * not
     * be terminated automatically. You are responsible for calling {@link #closeAPNs()} when you determine you won't be dispatching any
     * more messages soon. </p>
     *
     * @param notificationInterface The {@link ByteBuffer} containing the raw interface of the notification data to send.
     *
     * @throws IOException              If the system failed to initiate a connection to the APNs.
     * @throws NoSuchAlgorithmException The {@code keyStore} provider does not support the necessary algorithms.
     * @throws KeyManagementException   The SSL context could not be initialized using the available private keys.
     */
    public synchronized void dispatch(final ByteBuffer notificationInterface)
            throws IOException, KeyManagementException, NoSuchAlgorithmException {

        if (apnsChannel == null || !apnsChannel.isOpen()) {
            SSLEngine sslEngine = createSSLEngine( getServerConfig().getApnsAddress(), getServerConfig().getEncryptionProtocol(), //
                    getKeyManagerFactory(), getTrustManagerFactory() );
            apnsChannel = network.connect( getServerConfig().getApnsAddress(), sslEngine );
        }

        network.queue( notificationInterface, apnsChannel );
    }

    @Override
    public void fetchUnreachableDevices(final UnreachableDevicesCallback callback)
            throws IOException, KeyManagementException, NoSuchAlgorithmException {

        if (feedbackChannel == null || !feedbackChannel.isOpen()) {
            feedbackCallback = callback;
            SSLEngine sslEngine = createSSLEngine( getServerConfig().getFeedBackAddress(), getServerConfig().getEncryptionProtocol(), //
                    getKeyManagerFactory(), getTrustManagerFactory() );
            feedbackChannel = network.connect( getServerConfig().getFeedBackAddress(), sslEngine );
        } else
            logger.wrn( "Feedback Service is already being polled." );
    }

    /**
     * @return The character set used to encode the payload data.
     */
    public Charset getPayloadEncoding() {

        return payloadEncoding;
    }

    /**
     * @param payloadEncoding The character set used to encode the payload data.
     */
    public void setPayloadEncoding(final Charset payloadEncoding) {

        this.payloadEncoding = payloadEncoding;
    }

    /**
     * The key factory configured for the APN client.
     * <p/>
<<<<<<< HEAD
     * <p> Uses private key entries from the <code>keyStore</code> it was created with to provide client authentication with the server.
=======
     * <p> Uses private key entries from the {@code keyStore} it was created with to provide client authentication with the server.
>>>>>>> 832bc114
     * </p>
     *
     * @return The factory for {@link KeyManager}s which provide the client identity.
     */
    public synchronized KeyManagerFactory getKeyManagerFactory() {

        return keyManagerFactory;
    }

    /**
     * Change the {@link KeyManagerFactory} that is used for client identification during SSL negotiation.
     *
     * @param keyManagerFactory The factory for {@link KeyManager}s which provide the client identity.
     */
    public synchronized void setKeyManagerFactory(final KeyManagerFactory keyManagerFactory) {

        this.keyManagerFactory = keyManagerFactory;

        closeAPNs();
        closeFeedbackService();
    }

    /**
     * The trust factory configured for the APN client.
     * <p/>
<<<<<<< HEAD
     * <p> The trust factory provides simple trust for each trusted certificate in the <code>keyStore</code> it was created with. </p>
=======
     * <p> The trust factory provides simple trust for each trusted certificate in the {@code keyStore} it was created with. </p>
>>>>>>> 832bc114
     *
     * @return The factory for {@link TrustManager}s.
     */
    public synchronized TrustManagerFactory getTrustManagerFactory() {

        return trustManagerFactory;
    }

    /**
     * Change the {@link TrustManagerFactory} that is used to provide trust of server identification during SSL negotiation.
     *
     * @param trustManagerFactory The factory for {@link TrustManager}s.
     */
    public synchronized void setTrustManagerFactory(final TrustManagerFactory trustManagerFactory) {

        this.trustManagerFactory = trustManagerFactory;

        closeAPNs();
        closeFeedbackService();
    }

    /**
     * @return The server configuration that is used to establish communication to the Apple services.
     */
    public synchronized APNServerConfig getServerConfig() {

        return serverConfig;
    }

    /**
     * @param serverConfig The server configuration that is used to establish communication to the Apple services.
     */
    public synchronized void setServerConfig(final APNServerConfig serverConfig) {

        this.serverConfig = serverConfig;

        closeAPNs();
        closeFeedbackService();
    }

    /**
     * @param apnsCallback A callback that should be invoked when an APNs response is received.
     */
    public void setResponseCallback(final APNResponseCallback apnsCallback) {

        this.apnsCallback = apnsCallback;
    }

    /**
     * @return The JSON serializer used to construct JSON data out of the {@link Payload}.
     */
    public Gson getGson() {

        return gson;
    }

    /**
     * <p> <b>Do not modify this property unless you have a very good reason to do so.</b> </p>
     *
     * @param gson The JSON serializer of this {@link APNClient}.
     */
    public void setGson(final Gson gson) {

        this.gson = gson;
    }

    /**
     * @return The supplier that provides us with identifiers to use for the push notification payload.
     */
    public Supplier<Integer> getIdentifierSupplier() {

        return identifierSupplier;
    }

    /**
     * <p> <b>Do not modify this property unless you have a very good reason to do so.</b> </p>
     *
     * @param identifierSupplier The supplier that provides us with identifiers to use for the push notification payload.
     */
    public void setIdentifierSupplier(final Supplier<Integer> identifierSupplier) {

        this.identifierSupplier = identifierSupplier;
    }

    /**
     * The Apple specifications (at the time of this writing) define the byte order to be {@link ByteOrder#BIG_ENDIAN}.
     *
     * @return The {@link ByteOrder} of bytes sent to the Apple Push Notification server's raw interface.
     */
    public ByteOrder getByteOrder() {

        return byteOrder;
    }

    /**
     * <p> <b>Do not modify this property unless you have a very good reason to do so.</b> </p>
     *
     * @param byteOrder The byteOrder of this {@link APNClient}.
     */
    public void setByteOrder(final ByteOrder byteOrder) {

        this.byteOrder = byteOrder;
    }

    /**
     * <p> <b>Do not modify this property unless you have a very good reason to do so.</b> </p>
     *
     * @param maxPayloadSize The maximum allowed byte size of the serialized {@link APSPayload} encoded with {@link #getPayloadEncoding()}.
     */
    public void setMaxPayloadSize(final short maxPayloadSize) {

        this.maxPayloadSize = maxPayloadSize;
    }

    /**
     * The Apple specifications (at the time of this writing) define the maximum payload byte size to be {@code 256 bytes}.
     *
     * @return The maximum allowed byte size of the serialized {@link APSPayload} encoded with {@link #getPayloadEncoding()}.
     */
    public short getMaxPayloadSize() {

        return maxPayloadSize;
    }

    /**
     * Obtain a reference to the {@link Network} framework used by this {@link APNClient} for its network connectivity.
     * <p/>
     * <p> <b>Accessing the {@link Network} framework directly is strongly discouraged.</b> {@link APNClient} provides an interface for all
     * features you should need. This method is mostly here for advanced usage. Going behind the back of {@link APNClient} is ill-advised.
     * You have been warned. </p>
     *
     * @return The network instance of this {@link APNClient}.
     */
    public Network getNetwork() {

        return network;
    }

    /**
     * Register an object for receiving APNs network connection state updates.
     * <p/>
     * <p> This call is a facade to the {@link Network#registerConnectionStateListener(NetworkConnectionStateListener)}. However, in the
     * interest of encapsulation, only notifications about the connection to the APNs will be relayed. </p>
     *
     * @param listener The object wishing to be notified of network state changes.
     */
    public void registerConnectionStateListener(final NetworkConnectionStateListener listener) {

        stateListeners.add( listener );
    }

    /**
     * Unregister an object from receiving APNs network connection state updates. The object will no longer receive state updates.
     *
     * @param listener The object that used to be interested in network state changes but no longer is.
     */
    public void unregisterConnectionStateListener(final NetworkConnectionStateListener listener) {

        stateListeners.remove( listener );
    }

    @Override
    public void connected(final SocketChannel channel) {

        if (apnsChannel.equals( channel )) {
            logger.inf( "Connected to APNs" );

            // Forward this event to our own state listeners if it's about the APNs connection.
            for (final NetworkConnectionStateListener stateListener : stateListeners)
                stateListener.connected( channel );
        }
        if (feedbackChannel.equals( channel )) {
            logger.inf( "Connected to Feedback Service" );
        }
    }

    @Override
    public void closed(final SocketChannel channel, final boolean resetByPeer) {

        if (feedbackChannel.equals( channel )) {
            logger.inf( "Disconnected from Feedback Service" );

            if (!feedbackDevices.isEmpty() && feedbackCallback != null)
                executor.submit( new Runnable() {

                    @Override
                    public void run() {

                        feedbackCallback.foundUnreachableDevices( feedbackDevices );
                    }
                } );
        }

        // Forward this event to our own state listeners if it's about the APNs connection.
        if (apnsChannel.equals( channel )) {
            logger.inf( "Disconnected from APNs" );

            for (final NetworkConnectionStateListener stateListener : stateListeners)
                stateListener.closed( channel, resetByPeer );
        }
    }

    @Override
    public void received(final ByteBuffer dataBuffer, final SocketChannel channel) {

        if (apnsChannel.equals( channel )) {
            logger.dbg( "Received %d bytes of APNs response", dataBuffer.remaining() );
            dataBuffer.order( getByteOrder() );

            // Transfer the data into the APN response buffer and make it ready for reading.
            apnResponseBuffer.put( dataBuffer );
            logger.dbg( "apnResponseBuffer is now %d bytes, %d remaining", apnResponseBuffer.position(), apnResponseBuffer.remaining() );

            // Parse the bytes in the APN response buffer in as uninstalled device records.
            if (apnResponseBuffer.remaining() == 0) {
                apnResponseBuffer.flip();
                byte command = apnResponseBuffer.get();

                if (command == (byte) 8) {
                    byte status = apnResponseBuffer.get();
                    int identifier = apnResponseBuffer.getInt();
                    final APNResponse response = new APNResponse( status, identifier );
                    logger.inf( "Received APN response: %s", response );

                    if (apnsCallback != null)
                        executor.submit( new Runnable() {

                            @Override
                            public void run() {

                                apnsCallback.responseReceived( response );
                            }
                        } );
                } else {
                    logger.wrn( "APN response command not implemented: %d", Byte.valueOf( command ).intValue() );
                    apnResponseBuffer.position( apnResponseBuffer.limit() );
                }

                apnResponseBuffer.compact();
            }
        }

        if (feedbackChannel.equals( channel )) {
            dataBuffer.order( getByteOrder() );

            // Transfer the data into the feedback buffer and make it ready for reading.
            if (feedbackBuffer.remaining() < dataBuffer.remaining()) {
                ByteBuffer newFeedbackBuffer = ByteBuffer.allocate( feedbackBuffer.position() + dataBuffer.remaining() );
                feedbackBuffer.flip();
                feedbackBuffer = newFeedbackBuffer.put( feedbackBuffer );
            }
            feedbackBuffer.put( dataBuffer ).flip();

            // Visualize the bytes we have in the feedbackBuffer.
            String bytes = getPayloadEncoding().decode( feedbackBuffer ).toString();
            NON_PRINTABLE.matcher( bytes ).replaceAll( "." );
            feedbackBuffer.flip();

            StringBuffer bits = new StringBuffer(), hexBytes = new StringBuffer();
            while (feedbackBuffer.remaining() > 0) {
                byte aByte = feedbackBuffer.get();
                bits.append( ' ' ).append( Integer.toBinaryString( aByte ) );
                hexBytes.append( ' ' ).append( Integer.toHexString( aByte ) );
            }
            feedbackBuffer.flip();

            logger.dbg( "Received from Feedback Service:" );
            logger.dbg( "%s", bits );
            logger.dbg( "%s | %s", hexBytes, bytes );

            // Parse the bytes in the feedbackBuffer in as uninstalled device records.
            while (feedbackBuffer.remaining() > 0)
                try {
                    feedbackBuffer.mark();

                    int utcUnixTime = feedbackBuffer.getInt();
                    short deviceTokenLength = feedbackBuffer.getShort();
                    byte[] deviceToken = new byte[deviceTokenLength];
                    feedbackBuffer.get( deviceToken );

                    Date uninstallDate = new Date( (long) utcUnixTime * 1000 );
                    NotificationDevice device = new NotificationDevice( deviceToken );

                    logger.inf( "Feedback service indicated device %s uninstalled the application before %s", //
                            device, uninstallDate );
                    feedbackDevices.put( device, uninstallDate );
                }

                catch (BufferUnderflowException ignored) {
                    // Not enough bytes in the dataBuffer for a whole record; undo our last read operations.
                    feedbackBuffer.reset();
                    break;
                }

            // Compact what we read out of the buffer.
            feedbackBuffer.compact();
        }
    }

    /**
     * Close active connections to the Apple Push Notification server.
     * <p/>
     * <p> <b>Note:</b> This does not close any possible connections to the Apple Push Notification Feedback service. This connection is
     * expected to close automatically when Apple finished dumping its queue. Use {@link #closeFeedbackService()} if for some reason you
     * want to do this anyway. </p>
     */
    public synchronized void closeAPNs() {

        if (apnsChannel != null && apnsChannel.isOpen())
            try {
                network.close( apnsChannel );
                apnsChannel = null;
            }

            catch (IOException e) {
                logger.err( e, "While closing the Apple Push Notification server connection:" );
            }
    }

    /**
     * Close any active connection to the Apple Push Notification Feedback service.
     */
    public void closeFeedbackService() {

        if (feedbackChannel != null && feedbackChannel.isOpen())
            try {
                network.close( feedbackChannel );
                feedbackChannel = null;
            }

            catch (IOException e) {
                logger.err( e, "While closing the Apple Push Notification Feedback service connection:" );
            }
    }
}<|MERGE_RESOLUTION|>--- conflicted
+++ resolved
@@ -23,13 +23,8 @@
 import com.lyndir.lhunath.ios.notifier.*;
 import com.lyndir.lhunath.ios.notifier.data.*;
 import com.lyndir.lhunath.ios.notifier.util.PKIUtils;
-<<<<<<< HEAD
-import com.lyndir.lhunath.lib.network.*;
-import com.lyndir.lhunath.lib.system.logging.Logger;
-=======
 import com.lyndir.lhunath.opal.network.*;
 import com.lyndir.lhunath.opal.system.logging.Logger;
->>>>>>> 832bc114
 import java.io.IOException;
 import java.net.InetSocketAddress;
 import java.nio.*;
@@ -401,11 +396,7 @@
     /**
      * The key factory configured for the APN client.
      * <p/>
-<<<<<<< HEAD
-     * <p> Uses private key entries from the <code>keyStore</code> it was created with to provide client authentication with the server.
-=======
      * <p> Uses private key entries from the {@code keyStore} it was created with to provide client authentication with the server.
->>>>>>> 832bc114
      * </p>
      *
      * @return The factory for {@link KeyManager}s which provide the client identity.
@@ -431,11 +422,7 @@
     /**
      * The trust factory configured for the APN client.
      * <p/>
-<<<<<<< HEAD
-     * <p> The trust factory provides simple trust for each trusted certificate in the <code>keyStore</code> it was created with. </p>
-=======
      * <p> The trust factory provides simple trust for each trusted certificate in the {@code keyStore} it was created with. </p>
->>>>>>> 832bc114
      *
      * @return The factory for {@link TrustManager}s.
      */
