<?xml version="1.0" encoding="UTF-8"?>

<project xmlns="http://maven.apache.org/POM/4.0.0" xmlns:xsi="http://www.w3.org/2001/XMLSchema-instance" xsi:schemaLocation="http://maven.apache.org/POM/4.0.0 http://maven.apache.org/maven-v4_0_0.xsd">
    <modelVersion>4.0.0</modelVersion>

    <!-- PROJECT METADATA -->
    <parent>
        <groupId>com.lyndir.lhunath</groupId>
        <artifactId>lyndir</artifactId>
        <version>1.13</version>
    </parent>

    <name>iOS Notifier</name>
    <url>http://ios-notifier.lhunath.com</url>
    <inceptionYear>2009</inceptionYear>
    <description>Java library for Provider access to the Apple Push Notification server.</description>

    <groupId>com.lyndir.lhunath.ios-notifier</groupId>
    <artifactId>ios-notifier</artifactId>
    <version>GIT-SNAPSHOT</version>
    <packaging>jar</packaging>


    <!-- CODE ACCESS -->
    <scm>
        <url>${scm.github.webbase}/iOS-Notifier</url>
        <connection>${scm.github.pubbase}/iOS-Notifier.git</connection>
        <developerConnection>${scm.github.devbase}/iOS-Notifier.git</developerConnection>
    </scm>


    <!-- DEFAULT PROPERTIES -->
    <properties>
        <release.version>1.2</release.version>
    </properties>

    <!-- BUILD CONFIGURATION -->
    <build />

    <!-- DEPENDENCY MANAGEMENT -->
    <dependencies>

        <!-- Opal -->
        <dependency>
            <groupId>com.lyndir.lhunath.opal</groupId>
            <artifactId>opal-system</artifactId>
<<<<<<< HEAD
            <version>GIT-SNAPSHOT</version>
        </dependency>
        <dependency>
            <groupId>com.lyndir.lhunath.opal</groupId>
            <artifactId>opal-network</artifactId>
            <version>GIT-SNAPSHOT</version>
=======
            <version>1.6</version>
        </dependency>
        <dependency>
            <groupId>org.apache.mina</groupId>
            <artifactId>mina-core</artifactId>
            <version>2.0.4</version>
>>>>>>> bae851a5
        </dependency>

        <!-- EXTERNAL DEPENDENCIES -->
        <dependency>
            <groupId>com.google.code.gson</groupId>
            <artifactId>gson</artifactId>
        </dependency>
        <dependency>
            <groupId>org.bouncycastle</groupId>
            <artifactId>bcprov-jdk16</artifactId>
        </dependency>

        <dependency>
            <groupId>junit</groupId>
            <artifactId>junit</artifactId>
            <scope>test</scope>
        </dependency>

    </dependencies>
</project><|MERGE_RESOLUTION|>--- conflicted
+++ resolved
@@ -44,21 +44,12 @@
         <dependency>
             <groupId>com.lyndir.lhunath.opal</groupId>
             <artifactId>opal-system</artifactId>
-<<<<<<< HEAD
-            <version>GIT-SNAPSHOT</version>
-        </dependency>
-        <dependency>
-            <groupId>com.lyndir.lhunath.opal</groupId>
-            <artifactId>opal-network</artifactId>
-            <version>GIT-SNAPSHOT</version>
-=======
             <version>1.6</version>
         </dependency>
         <dependency>
             <groupId>org.apache.mina</groupId>
             <artifactId>mina-core</artifactId>
             <version>2.0.4</version>
->>>>>>> bae851a5
         </dependency>
 
         <!-- EXTERNAL DEPENDENCIES -->
