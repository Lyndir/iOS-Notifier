--- conflicted
+++ resolved
@@ -10,14 +10,6 @@
         <version>1.12</version>
     </parent>
 
-<<<<<<< HEAD
-    <groupId>com.lyndir.lhunath.ios-notifier</groupId>
-    <artifactId>ios-notifier</artifactId>
-    <version>SNAPSHOT</version>
-    <packaging>jar</packaging>
-
-=======
->>>>>>> 832bc114
     <name>iOS Notifier</name>
     <url>http://ios-notifier.lhunath.com</url>
     <inceptionYear>2009</inceptionYear>
@@ -59,10 +51,7 @@
 
     <!-- DEFAULT PROPERTIES -->
     <properties>
-<<<<<<< HEAD
-=======
         <release.version>1.2</release.version>
->>>>>>> 832bc114
     </properties>
 
     <!-- BUILD CONFIGURATION -->
@@ -73,15 +62,9 @@
 
         <!-- Opal -->
         <dependency>
-<<<<<<< HEAD
-            <groupId>com.lyndir.lhunath.jlibs</groupId>
-            <artifactId>system</artifactId>
-            <version>1.4-p5</version>
-=======
             <groupId>com.lyndir.lhunath.opal</groupId>
             <artifactId>opal-system</artifactId>
             <version>GIT-SNAPSHOT</version>
->>>>>>> 832bc114
         </dependency>
         <dependency>
             <groupId>com.lyndir.lhunath.opal</groupId>
